"""
Author: Hayley Wragg
Created: 6th February 2025
Description:
    This module provides a collection of functions for visualizing clustering results using Altair.
    Includes functions for creating scatter plots of clusters, generating multiple scatter 
    plots with a fixed x-axis, comparing clustering methods using heatmaps, 
    and visualizing cluster pathways.
    Module relies on Altair library to create visualizations and Pandas for data manipulation.
"""

import altair as alt
import numpy as np
import pandas as pd


def chart_clusters(
    data,
    title,
    color_var,
    tooltip,
    col1="pc_1",
    col2="pc_2",
):
    """Plots the data as a scatter plot coloured by the cluster labels.

    The default is to use columns labeled pc_1 and pc_2 indicating the dominant principal
    components. However for smaller dimensions you may wish to use explicit axes. Set these with
    col1 = 'x_label', col2 = 'y_label'.

    Args:
        data: Data including the clusters and original source.
        title: plot title.
        color_var: label for the variable to group colours by.
        tooltip: list of labels for data to show when hovered.
        col1: column label for the x-axis, defaults to "pc_1".
        col2: column label for the y axis, defaults to "pc_2".

    Returns:
        An altair chart object.

    """
    # Input checks
    if not isinstance(data, pd.DataFrame):
        raise TypeError("Data must be a pandas DataFrame.")
    if not isinstance(title, str):
        raise TypeError("Title must be a string.")
    if not isinstance(color_var, str):
        raise TypeError("color_var must be a string.")
    if not isinstance(tooltip, list):
        raise TypeError("Tooltip must be a list.")
    if not all(isinstance(item, str) for item in tooltip):
        raise TypeError("All items in tooltip must be strings.")
    if not isinstance(col1, str):
        raise TypeError("col1 must be a string")
    if not isinstance(col2, str):
        raise TypeError("col2 must be a string")
    if color_var not in data.columns:
        raise KeyError("color_var must be a column in data.")
    if col1 not in data.columns:
        raise KeyError("col1 must be a column in data.")
    if col2 not in data.columns:
        raise KeyError("col2 must be a column in data.")
    if not all(col in data.columns for col in tooltip):
        error_string = f"""All items in tooltip must be a column in data.
            Available columns: {data.columns}"""
        raise KeyError(error_string)
    chart = (
            alt.Chart(data, title=title)
            .mark_circle(size=60)
            .encode(x=col1, y=col2, color=color_var, tooltip=tooltip)
            .interactive()
    )
    return chart


def chart_clusters_multi(
    data,
    title,
    color_var,
    tooltip,
    xcol=None,
    col_list=None,
):
    """Generates multiple scatter plots with a fixed x-axis and varying y-axes, colored by
    cluster labels.

    This function iterates through a list of columns, creating a scatter plot for each column
    against a fixed x-axis. The plots are colored according to a specified variable,
    typically cluster assignments.

    Args:
        data (pd.DataFrame): Data including the clusters and original source.
        title (str): Plot title.
        color_var (str): Label for the variable to group colors by.
        tooltip (list): List of labels for data to show when hovered.
        xcol (str, optional): Label for fixed x column. Defaults to first column in the data.
        col_list (list, optional): List of columns for the y-axis. Defaults to [].

    Returns:
        dict: A dictionary where keys are column names from `col_list` and values are
        corresponding Altair chart objects.
    """
    # Input checks
    if not isinstance(data, pd.DataFrame):
        raise TypeError("Data must be a pandas DataFrame.")
    if not isinstance(title, str):
        raise TypeError("Title must be a string.")
    if not isinstance(color_var, str):
        raise TypeError("color_var must be a string.")
    if not isinstance(tooltip, list):
        raise TypeError("Tooltip must be a list.")
    if not all(isinstance(item, str) for item in tooltip):
        raise TypeError("All items in tooltip must be strings.")
<<<<<<< HEAD
    if not isinstance(col_list, list):
        raise TypeError("col_list must be a list")
    if not all(col in data.columns for col in col_list):
        raise KeyError("All items in col_list must be a column in data.")
    if not all(col in data.columns for col in tooltip):
        raise KeyError("All items in tooltip must be a column in data.")
=======
    if col_list is not None and not isinstance(col_list, list):
        raise TypeError("col_list must be a list")
    if not color_var in data.columns:
        error_string = f"""The columns {color_var} is not in the data. 
            Available columns: {data.columns}"""
        raise KeyError(error_string)
    if xcol is not None and not xcol in data.columns:
        error_string = f"""The columns {xcol} is not in the data. 
            Available columns: {data.columns}"""
        raise KeyError(error_string)
    if col_list is not None and not all(col in data.columns for col in col_list):
        error_string = f"""All items in col_list must be a column in data.
            Available columns: {data.columns}"""
        raise KeyError(error_string)
    if not all(col in data.columns for col in tooltip):
        error_string = f"""All items in tooltip must be a column in data.
            Available columns: {data.columns}"""
        raise KeyError(error_string)
>>>>>>> 4d1c8e8e

    # Start of plotting code
    if xcol is None:
        col1 = data.columns[0]
    else:
        col1 = xcol
    if col_list is None:
        col_list = data.columns[1:]
    chart_dict = {}
    for col2 in col_list:
        chart_dict[col2] = (
                alt.Chart(data, title=title)
                .mark_circle(size=60)
                .encode(x=col1, y=col2, color=color_var, tooltip=tooltip)
        )
    return chart_dict


def chart_cluster_compare(
    data_array, xlabels, ylabels, x_lab, y_lab, z_lab, text_precision=".0f"
):
    """chart_cluster_compare Heatmap of the comparison percentage overlap of two clustering methods

    Args:
        data_array (numpy array): Comparison data - long form -
            x_lab (clust_no. for method 1), y_lab (clust_no for method 2),
            z_lab - no. in intersection/ no. in union
        xlabels (list of strings): Cluster labels for the columns
        ylabels (list of strings): Cluster labels for the rows
        x_lab (string): Label to get the x data from
        y_lab (string): Label to get the y data from
        z_lab (string): Label for the column containing the overlap percentage
        text_precision (str, optional): Precision for printing numeric variables. Defaults to ".0f".

    Returns:
        alt.Chart: An Altair chart object representing the heatmap.
    """
    # Input Checks
    if not isinstance(data_array, np.ndarray):
        raise TypeError("data_array must be a numpy array.")
    if not isinstance(xlabels, list):
        raise TypeError("xlabels must be a list.")
    if not isinstance(ylabels, list):
        raise TypeError("ylabels must be a list.")
    if not isinstance(x_lab, str):
        raise TypeError("x_lab must be a string.")
    if not isinstance(y_lab, str):
        raise TypeError("y_lab must be a string.")
    if not isinstance(z_lab, str):
        raise TypeError("z_lab must be a string.")
    if not isinstance(text_precision, str):
        raise TypeError("text_precision must be a string.")
    if len(ylabels) != data_array.shape[0]:
        error_string = f"""Length of ylabels ({len(ylabels)}) must match no. of rows in
            data_array ({data_array.shape[0]})."""
        raise ValueError(error_string)
    if len(xlabels) != data_array.shape[1]:
        error_string = f"""Length of xlabels ({len(xlabels)}) must match no. of cols in
            data_array ({data_array.shape[1]})."""
        raise ValueError(error_string)
    # Structure the plotting data
    # Convert this grid to columnar data expected by Altair
    ylen = data_array.shape[0]
    xlen = data_array.shape[1]
    x, y = np.meshgrid(range(0, xlen), range(0, ylen))
    x_clust = {i: cn for i, cn in enumerate(xlabels)}
    y_clust = {j: cn for j, cn in enumerate(ylabels)}
    z = data_array
    source = pd.DataFrame(dtype= str, 
        data = {x_lab: x.ravel(), y_lab: y.ravel(), z_lab: z.ravel()}
    )
    for i in range(0, xlen):
        source.loc[source[x_lab] == i, x_lab] = x_clust[i]
    for j in range(0, ylen):
        source.loc[source[y_lab] == j, y_lab] = y_clust[j]
    # Plotting
    chart = (
        alt.Chart(source)
        .mark_rect()
        .encode(
            alt.X(x_lab + ":O").title(x_lab),
            alt.Y(y_lab + ":O").title(y_lab),
            alt.Color(z_lab + ":Q").title(z_lab),
        )
        .properties(width=400, height=400)
    )
    text = chart.mark_text(baseline="middle").encode(
        alt.Text(z_lab + ":Q", format=text_precision),
        color=alt.condition(
            alt.datum[z_lab] > 40, alt.value("white"), alt.value("black")
        ),
    )
    return chart + text


def chart_cluster_pathway(
    data_array, x_lab, y_lab, z_lab, title_str, text_precision=".0f"
):
    """Generates a heatmap-like chart using Altair to visualize a cluster pathway.
    The chart displays the relationship between three variables (x, y, and z) from the input array.
    It uses rectangles to represent the combinations of x and y, with the color of the rectangle
    indicating the value of z.  Text annotations are added to each rectangle to display the z value.
    Args:
        data_array: A pandas DataFrame or similar data structure that can be processed by Altair.
            It should contain columns corresponding to x_lab, y_lab, and z_lab.
        x_lab (str): The name of the column in `data_array` to be used for the x-axis.
        y_lab (str): The name of the column in `data_array` to be used for the y-axis.
        z_lab (str): The name of the column in `data_array` to be used for color and annotation.
        title_str (str): The title of the chart.
        text_precision (str, optional):  format string to control precision of the text annotation.
            Defaults to ".0f" (no decimal places).
     Returns:
        alt.Chart: An Altair chart object representing cluster pathway heatmap.  This can be further
            modified or displayed using Altair's API.
    """
    # Input Checks
    if not isinstance(data_array, pd.DataFrame):
        raise TypeError("data_array must be a pandas DataFrame.")
    if not isinstance(x_lab, str):
        raise TypeError("x_lab must be a string.")
    if not isinstance(y_lab, str):
        raise TypeError("y_lab must be a string.")
    if not isinstance(z_lab, str):
        raise TypeError("z_lab must be a string.")
    if not isinstance(title_str, str):
        raise TypeError("title_str must be a string.")
    if not isinstance(text_precision, str):
        raise TypeError("text_precision must be a string.")
    if x_lab not in data_array.columns:
        raise KeyError("x_lab must be a column in data_array.")
    if y_lab not in data_array.columns:
        raise KeyError("y_lab must be a column in data_array.")
    if z_lab not in data_array.columns:
        raise KeyError("z_lab must be a column in data_array.")
    # Convert this grid to columnar data expected by Altair
    title = alt.TitleParams(title_str, anchor="middle")
    chart = (
        alt.Chart(data_array, title=title)
        .mark_rect()
        .encode(
            alt.X(x_lab + ":O").title(x_lab),
            alt.Y(y_lab + ":O").title(y_lab),
            alt.Color(z_lab + ":Q").title(z_lab),
        )
        .properties(width=400, height=400)
    )
    text = chart.mark_text(baseline="middle").encode(
        alt.Text(z_lab + ":Q", format=text_precision), color=alt.value("black")
    )
    return chart + text

<<<<<<< HEAD
def pathway_bars(df, xlab, ylab, group_lab, max_val, title): 
    """Generates a bar chart visualizing pathway data.
        Args:
            df (pd.DataFrame): DataFrame containing the data for the chart.
                Must contain columns corresponding to xlab, ylab, and group_lab.
            xlab (str): Name of the column to use for the x-axis (pathway names).
            ylab (str): Name of the column to use for the y-axis (pathway values).
            group_lab (str): Name of the column to use for grouping the bars into separate subplots.
            max_val (float): Threshold value. Bars with y-values greater than or equal to this value will be colored green, otherwise steelblue.
            title (str): Title of the chart.
        Returns:
            alt.Chart: An Altair bar chart object. The chart is interactive, allowing for zooming and panning.
        """
=======

def pathway_bars(df, xlab, ylab, group_lab, max_val, title):
    """Generates a bar chart visualizing pathway data.
    Args:
        df (pd.DataFrame): DataFrame containing the data for the chart.
            Must contain columns corresponding to xlab, ylab, and group_lab.
        xlab (str): Name of the column to use for the x-axis (pathway names).
        ylab (str): Name of the column to use for the y-axis (pathway values).
        group_lab (str): Name of the column to use for grouping the bars into
            separate subplots.
        max_val (float): Max value, y-vals greater than or equal to this value
            will be colored green.
        title (str): Title of the chart.
    Returns:
        alt.Chart: An Altair bar chart object. The chart is interactive, allowing
            for zooming and panning.
    """
>>>>>>> 4d1c8e8e
    # Input checks
    if not isinstance(df, pd.DataFrame):
        raise TypeError("df must be a pandas DataFrame.")
    if not isinstance(xlab, str):
        raise TypeError("xlab must be a string.")
    if not isinstance(ylab, str):
        raise TypeError("ylab must be a string.")
    if not isinstance(group_lab, str):
        raise TypeError("group_lab must be a string.")
    if not isinstance(max_val, (int, float)):
        raise TypeError("max_val must be a number.")
    if not isinstance(title, str):
        raise TypeError("title must be a string.")
    if xlab not in df.columns:
        raise KeyError("xlab must be a column in df.")
    if ylab not in df.columns:
        raise KeyError("ylab must be a column in df.")
    if group_lab not in df.columns:
        raise KeyError("group_lab must be a column in df.")
<<<<<<< HEAD
    chart = alt.Chart(df, title = title).mark_bar().encode(
        x=alt.X(xlab+':N', axis=alt.Axis(labels=False), title=None),
        y=ylab+':Q',
        color=alt.condition( 
            alt.datum[ylab] >= max_val,  # If the rating is less than the min it returns True, 
            alt.value('green'),      # and the matching bars are set as green. 
            # and if it does not satisfy the condition  
            # the color is set to steelblue. 
            alt.value('steelblue') 
        ), 
        column= alt.Column(group_lab+':N',
                           header=alt.Header(labelAngle=-90,
                                             orient='top',
                                             labelOrient='top',
                                             labelAlign='right'), 
                                             title = None)
    ).interactive()
    return(chart)
=======
    chart = (
        alt.Chart(df, title=title)
        .mark_bar()
        .encode(
            x=alt.X(xlab + ":N", axis=alt.Axis(labels=False), title=None),
            y=ylab + ":Q",
            color=alt.condition(
                alt.datum[ylab]
                >= max_val,  # If the rating is less than the min it returns True,
                alt.value("green"),  # and the matching bars are set as green.
                # and if it does not satisfy the condition
                # the color is set to steelblue.
                alt.value("steelblue"),
            ),
            column = alt.Column(
                group_lab + ":N",
                header=alt.Header(
                    labelAngle=-90, orient="top", labelOrient="top", labelAlign="right"
                ),
                title=None,
            ),
        )
        .interactive()
    )
    return chart
>>>>>>> 4d1c8e8e
<|MERGE_RESOLUTION|>--- conflicted
+++ resolved
@@ -112,14 +112,6 @@
         raise TypeError("Tooltip must be a list.")
     if not all(isinstance(item, str) for item in tooltip):
         raise TypeError("All items in tooltip must be strings.")
-<<<<<<< HEAD
-    if not isinstance(col_list, list):
-        raise TypeError("col_list must be a list")
-    if not all(col in data.columns for col in col_list):
-        raise KeyError("All items in col_list must be a column in data.")
-    if not all(col in data.columns for col in tooltip):
-        raise KeyError("All items in tooltip must be a column in data.")
-=======
     if col_list is not None and not isinstance(col_list, list):
         raise TypeError("col_list must be a list")
     if not color_var in data.columns:
@@ -138,7 +130,6 @@
         error_string = f"""All items in tooltip must be a column in data.
             Available columns: {data.columns}"""
         raise KeyError(error_string)
->>>>>>> 4d1c8e8e
 
     # Start of plotting code
     if xcol is None:
@@ -290,21 +281,6 @@
     )
     return chart + text
 
-<<<<<<< HEAD
-def pathway_bars(df, xlab, ylab, group_lab, max_val, title): 
-    """Generates a bar chart visualizing pathway data.
-        Args:
-            df (pd.DataFrame): DataFrame containing the data for the chart.
-                Must contain columns corresponding to xlab, ylab, and group_lab.
-            xlab (str): Name of the column to use for the x-axis (pathway names).
-            ylab (str): Name of the column to use for the y-axis (pathway values).
-            group_lab (str): Name of the column to use for grouping the bars into separate subplots.
-            max_val (float): Threshold value. Bars with y-values greater than or equal to this value will be colored green, otherwise steelblue.
-            title (str): Title of the chart.
-        Returns:
-            alt.Chart: An Altair bar chart object. The chart is interactive, allowing for zooming and panning.
-        """
-=======
 
 def pathway_bars(df, xlab, ylab, group_lab, max_val, title):
     """Generates a bar chart visualizing pathway data.
@@ -322,7 +298,6 @@
         alt.Chart: An Altair bar chart object. The chart is interactive, allowing
             for zooming and panning.
     """
->>>>>>> 4d1c8e8e
     # Input checks
     if not isinstance(df, pd.DataFrame):
         raise TypeError("df must be a pandas DataFrame.")
@@ -342,26 +317,6 @@
         raise KeyError("ylab must be a column in df.")
     if group_lab not in df.columns:
         raise KeyError("group_lab must be a column in df.")
-<<<<<<< HEAD
-    chart = alt.Chart(df, title = title).mark_bar().encode(
-        x=alt.X(xlab+':N', axis=alt.Axis(labels=False), title=None),
-        y=ylab+':Q',
-        color=alt.condition( 
-            alt.datum[ylab] >= max_val,  # If the rating is less than the min it returns True, 
-            alt.value('green'),      # and the matching bars are set as green. 
-            # and if it does not satisfy the condition  
-            # the color is set to steelblue. 
-            alt.value('steelblue') 
-        ), 
-        column= alt.Column(group_lab+':N',
-                           header=alt.Header(labelAngle=-90,
-                                             orient='top',
-                                             labelOrient='top',
-                                             labelAlign='right'), 
-                                             title = None)
-    ).interactive()
-    return(chart)
-=======
     chart = (
         alt.Chart(df, title=title)
         .mark_bar()
@@ -386,5 +341,4 @@
         )
         .interactive()
     )
-    return chart
->>>>>>> 4d1c8e8e
+    return chart